--- conflicted
+++ resolved
@@ -27,13 +27,8 @@
     match = re.search(r"```html(.*?)```", result.final_output, re.DOTALL)
     result = match.group(1).strip() if match else result.final_output
     print(f"Run completed with result: {result}")
-<<<<<<< HEAD
-    with open(fn.parent / "result.json", "w", encoding="utf-8") as f:
-        json.dump([task.model_dump() for task in result.task_records], f, ensure_ascii=False, indent=4)
-=======
     with open(fn.parent / "report.html", "w", encoding="utf-8") as f:
         f.write(result)
->>>>>>> 4e3fe01b
 
 
 if __name__ == "__main__":
