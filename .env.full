# =============================================
# LLM
# =============================================
# LLM config.
# ref https://api-docs.deepseek.com; https://platform.openai.com/docs/quickstart
# model type, chat.completions | responses
UTU_LLM_TYPE=
# model name, e.g gpt-5-mini
UTU_LLM_MODEL=
# model provider's base url, e.g https://api.openai.com/v1
UTU_LLM_BASE_URL=
# model provider's api key
UTU_LLM_API_KEY=

# Image LLM
UTU_IMAGE_LLM_TYPE=
UTU_IMAGE_LLM_MODEL=
UTU_IMAGE_LLM_BASE_URL=
UTU_IMAGE_LLM_API_KEY=

# Audio LLM
UTU_AUDIO_LLM_MODEL=
UTU_AUDIO_LLM_BASE_URL=
UTU_AUDIO_LLM_API_KEY=

# Judge LLM
JUDGE_LLM_TYPE=
JUDGE_LLM_MODEL=
JUDGE_LLM_BASE_URL=
JUDGE_LLM_API_KEY=

# =============================================
# tools
# =============================================
# serper api key, ref https://serper.dev/playground
SERPER_API_KEY=
# jina api key, ref https://jina.ai/reader
JINA_API_KEY=

# set to true to disable the feature of tool cache
UTU_DISABLE_TOOL_CACHE=

# =============================================
# tracing
# =============================================
# we use phoenix by default, ref https://arize.com/docs/phoenix
# OTEL endpoint, e.g. http://localhost:6006/v1/traces.
PHOENIX_ENDPOINT=
PHOENIX_PROJECT_NAME=
# additional key if use Phoenix's cloud service. https://app.phoenix.arize.com/s/_space_name_/settings/general
PHOENIX_API_KEY=

# database url (Optional), e.g., SQLite, PostgreSQL. DB is used to store tracing and evaluation data
<<<<<<< HEAD
DB_URL=sqlite:///test.db
=======
UTU_DB_URL=sqlite:///test.db
>>>>>>> 315e60b3
# log level
UTU_LOG_LEVEL=WARNING


# =============================================
# frontend
# =============================================
UTU_WEBUI_PORT=8848
UTU_WEBUI_IP=127.0.0.1
# set to true to enable auto reload for tornado server
# UTU_WEBUI_AUTOLOAD=true

# =============================================
# Misc
# =============================================
# Huggingface token. Used to download GAIA dataset. Ref: https://huggingface.co/settings/tokens
HF_TOKEN=

# MCP memory file path, used in examples/mcp/stdio_example. e.g. /root/youtu-agent/data/memory.jsonl
MCP_MEMORY_FILE_PATH=<|MERGE_RESOLUTION|>--- conflicted
+++ resolved
@@ -51,11 +51,7 @@
 PHOENIX_API_KEY=
 
 # database url (Optional), e.g., SQLite, PostgreSQL. DB is used to store tracing and evaluation data
-<<<<<<< HEAD
-DB_URL=sqlite:///test.db
-=======
 UTU_DB_URL=sqlite:///test.db
->>>>>>> 315e60b3
 # log level
 UTU_LOG_LEVEL=WARNING
 
