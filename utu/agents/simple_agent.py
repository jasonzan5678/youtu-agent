""" 
- [ ] env https://github.com/RAGEN-AI/RAGEN/blob/main/ragen/env/base.py (gym like)
"""

import logging
from contextlib import AsyncExitStack

from agents import Tool, TContext, RunResult, RunResultStreaming, Agent, TResponseInputItem, Runner, RunHooks, RunConfig
from agents.tracing import trace, Trace, gen_trace_id
from agents.mcp import MCPServerStdio, MCPServer

from ..config import AgentConfig, ToolkitConfig, ConfigLoader
from ..tools import AsyncBaseToolkit, TOOLKIT_MAP
from ..utils import AgentsUtils
from ..context import BaseContextManager, CONTEXT_MANAGER_MAP

logger = logging.getLogger("utu")


class RunnerMixin:
    config: AgentConfig = None
    current_agent: Agent[TContext] = None
    input_items: list[TResponseInputItem] = []
<<<<<<< HEAD
    context_manager: BaseContextManager = None
    tracer: Trace = None
=======
    # tracer: Trace = None
    trace_id: str = None
>>>>>>> ffc32788
    _run_hooks: RunHooks = None

    # def setup_tracer(self):
    #     if self.tracer: return
    #     self.tracer = trace(
    #         workflow_name=self.config.agent.name,  # FIXME: multi-agent?
    #         trace_id=gen_trace_id(),
    #         # metadata={
    #         #     "config": str(self.config.model_dump())
    #         # }  # FIXME: str too long for phoenix
    #     )
    #     self.tracer.start(mark_as_current=True)
    #     print(f"> trace_id: {self.tracer.trace_id}")
    #     # TODO: get otel trace_id --> set same as self.tracer.trace_id
    #     # print(f"> otel trace_id: {otel_span.get_span_context().trace_id}")

    def _get_run_config(self) -> RunConfig:
        self.trace_id = gen_trace_id()
        logger.info(f"> trace_id: {self.trace_id}")
        run_config = RunConfig(
            model_settings=self.config.model_settings,
            trace_id=self.trace_id,
            workflow_name=self.config.agent.name,
        )
        return run_config

    def _get_context(self) -> dict:
        return {
            "context_manager": self.context_manager,
        }

    # wrap `Runner` apis in @openai-agents
    async def run(self, input: str | list[TResponseInputItem]) -> RunResult:
        return await Runner.run(
            self.current_agent, 
            input, 
            context=self._get_context(),
            max_turns=self.config.max_turns,
            hooks=self._run_hooks,
            run_config=self._get_run_config(), 
        )

    def run_streamed(self, input: str | list[TResponseInputItem]) -> RunResultStreaming:
        return Runner.run_streamed(
            self.current_agent, 
            input, 
            context=self._get_context(),
            max_turns=self.config.max_turns,
            hooks=self._run_hooks,
            run_config=self._get_run_config(), 
        )

    # util apis
    async def chat(self, input: str) -> RunResult:
        # TODO: support multi-modal input -- `def add_input(...)`
        # TODO: set "session-level" tracing for multi-turn chat
        self.input_items.append({"content": input, "role": "user"})
        run_result = await self.run(self.input_items)
        AgentsUtils.print_new_items(run_result.new_items)
        self.input_items = run_result.to_input_list()
        self.current_agent = run_result.last_agent
        return run_result
    
    async def chat_streamed(self, input: str):
        self.input_items.append({"content": input, "role": "user"})
        run_result_streaming = self.run_streamed(self.input_items)
        await AgentsUtils.print_stream_events(run_result_streaming.stream_events())
        self.input_items = run_result_streaming.to_input_list()
        self.current_agent = run_result_streaming.last_agent

    def set_run_hooks(self, run_hooks: RunHooks):
        self._run_hooks = run_hooks


class SimpleAgent(RunnerMixin):
    config: AgentConfig = None
    current_agent: Agent[TContext] = None
    input_items: list[TResponseInputItem] = []
    context_manager: BaseContextManager = None
    
    _mcp_servers: list[MCPServer] = []
    _toolkits: list[AsyncBaseToolkit] = []
    _tools: list[Tool] = []

    def __init__(
        self, 
        config: AgentConfig|str,
        *,
        name: str = None,
        instructions: str = None,
        tools: list[Tool] = None,
    ):
        if isinstance(config, str):
            config = ConfigLoader.load_agent_config(config)
        if name: config.agent.name = name
        if instructions: config.agent.instructions = instructions
        self.config = config

        if tools: self._tools = tools
        
<<<<<<< HEAD
        self._build_context_manager()
        self.setup_tracer()
=======
        # self.setup_tracer()
>>>>>>> ffc32788
        self._mcps_exit_stack = AsyncExitStack()
        self._tools_exit_stack = AsyncExitStack()

    def _build_context_manager(self):
        if (not self.config.context_manager) or (not self.config.context_manager.name):
            self.context_manager = CONTEXT_MANAGER_MAP["dummy"]()
        else:
            self.context_manager = CONTEXT_MANAGER_MAP[self.config.context_manager.name](
                self.config.context_manager.config
            )

    async def __aenter__(self):
        await self.build()
        return self

    async def __aexit__(self, exc_type, exc_val, exc_tb):
        await self.cleanup()

    async def build(self):
        """ Build the agent """
        model = AgentsUtils.get_agents_model(**self.config.model.model_dump())
        tools = self._tools if self._tools else await self.get_tools()
        self.current_agent = Agent(
            name=self.config.agent.name,
            instructions=await self.build_instructions(),
            model=model,
            tools=tools,
            mcp_servers=self._mcp_servers
        )

    async def cleanup(self):
        """ Cleanup """
        logger.info("Cleaning up... (MCP servers)")
        await self._mcps_exit_stack.aclose()
        self._mcp_servers = []
        logger.info("Cleaning up... (tools)")
        await self._tools_exit_stack.aclose()
        self._toolkits = []

    async def build_instructions(self) -> str:
        """ Build instructions from config. You can override this method to build customized instructions. """
        return self.config.agent.instructions

    async def get_tools(self) -> list[Tool]:
        tools_list: list[Tool] = []
        # TODO: handle duplicate tool names
        for toolkit_name, toolkit_config in self.config.toolkits.items():
            if toolkit_config.mode == "mcp":
                await self._load_mcp_server(toolkit_config)
            elif toolkit_config.mode == "builtin":
                toolkit = await self._load_toolkit(toolkit_config)
                tools_list.extend(await toolkit.get_tools_in_agents())
            else:
                raise ValueError(f"Unknown toolkit mode: {toolkit_config.mode}")
        # # use `MCPUtil` to get tools from mcp servers
        # if self._mcp_servers:
        #     if self.current_agent is None: raise ValueError("MCP tools are only accessible after agent is inited")
        #     tools_list.extend(await MCPUtil.get_all_function_tools(
        #         self._mcp_servers, convert_schemas_to_strict=False, 
        #         run_context=RunContextWrapper(context=self.context), agent=self.current_agent))
        tool_names = [tool.name for tool in tools_list]
        logger.info(f"Loaded {len(tool_names)} tools: {tool_names}")
        return tools_list

    # async def get_state(self) -> str:
    #     return ""

    async def _load_toolkit(self, toolkit_config: ToolkitConfig) -> AsyncBaseToolkit:
        logger.info(f"Loading builtin toolkit `{toolkit_config.name}` with config {toolkit_config}")
        toolkit = await self._tools_exit_stack.enter_async_context(
            TOOLKIT_MAP[toolkit_config.name](toolkit_config)
        )
        self._toolkits.append(toolkit)
        return toolkit

    async def _load_mcp_server(self, toolkit_config: ToolkitConfig) -> MCPServer:
        logger.info(f"Loading MCP server `{toolkit_config.name}` with params {toolkit_config.config}")
        server = await self._mcps_exit_stack.enter_async_context(
            MCPServerStdio(  # FIXME: support other types of servers
                name=toolkit_config.name,
                params=toolkit_config.config,
                client_session_timeout_seconds=20,
            )
        )
        self._mcp_servers.append(server)
        return server<|MERGE_RESOLUTION|>--- conflicted
+++ resolved
@@ -21,13 +21,9 @@
     config: AgentConfig = None
     current_agent: Agent[TContext] = None
     input_items: list[TResponseInputItem] = []
-<<<<<<< HEAD
     context_manager: BaseContextManager = None
-    tracer: Trace = None
-=======
     # tracer: Trace = None
     trace_id: str = None
->>>>>>> ffc32788
     _run_hooks: RunHooks = None
 
     # def setup_tracer(self):
@@ -128,12 +124,8 @@
 
         if tools: self._tools = tools
         
-<<<<<<< HEAD
         self._build_context_manager()
         self.setup_tracer()
-=======
-        # self.setup_tracer()
->>>>>>> ffc32788
         self._mcps_exit_stack = AsyncExitStack()
         self._tools_exit_stack = AsyncExitStack()
 
