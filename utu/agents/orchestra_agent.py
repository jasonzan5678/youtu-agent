--- conflicted
+++ resolved
@@ -8,11 +8,7 @@
 
 from ..config import AgentConfig, ConfigLoader
 from ..utils import AgentsUtils, get_logger
-<<<<<<< HEAD
-=======
-from .base_agent import BaseAgent
 from .common import QueueCompleteSentinel
->>>>>>> 3b1ba0f5
 from .orchestra import (
     AnalysisResult,
     CreatePlanResult,
