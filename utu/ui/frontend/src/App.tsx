--- conflicted
+++ resolved
@@ -305,9 +305,6 @@
     sendQuery(inputValue);
   };
 
-<<<<<<< HEAD
-  const downloadReport = (content: any) => {
-=======
   const handleKeyDown = (e: React.KeyboardEvent<HTMLInputElement>) => {
     if (e.key === 'Enter' && !e.shiftKey && !isModelResponding) {
       e.preventDefault();
@@ -316,7 +313,6 @@
   };
 
   const downloadReport = (content: any, contentType: "html" | "svg" | "markdown") => {
->>>>>>> 7ab5c52f
     try {
       const data = typeof content === 'string' ? content : JSON.stringify(content, null, 2);
       
