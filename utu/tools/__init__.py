from .base import AsyncBaseToolkit
from .search_toolkit import SearchToolkit
from .document_toolkit import DocumentToolkit
from .image_toolkit import ImageToolkit
from .file_edit_toolkit import FileEditToolkit
from .github_toolkit import GitHubToolkit
from .arxiv_toolkit import ArxivToolkit
from .wikipedia_toolkit import WikipediaSearchTool
from .codesnip_toolkit import CodesnipToolkit
from .bash_tool import BashTool
from .bash_remote_tool import BashRemoteToolkit
<<<<<<< HEAD
from .serper_toolkit import SerperToolkit
=======
from .python_execute_tool import PythonExecuteTool
from .video_toolkit import VideoToolkit
from .audio_toolkit import AudioToolkit
>>>>>>> 39b80a95


TOOLKIT_MAP = {
    "search": SearchToolkit,
    "document": DocumentToolkit,
    "image": ImageToolkit,
    "file_edit": FileEditToolkit,
    "github": GitHubToolkit,
    "arxiv": ArxivToolkit,
    "wikipedia": WikipediaSearchTool,
    "codesnip": CodesnipToolkit,
    "bash": BashTool,
    "bash_remote": BashRemoteToolkit,
<<<<<<< HEAD
    "serper": SerperToolkit,
=======
    "python_execute": PythonExecuteTool,
    "video": VideoToolkit,
    "audio": AudioToolkit,
>>>>>>> 39b80a95
}<|MERGE_RESOLUTION|>--- conflicted
+++ resolved
@@ -9,13 +9,9 @@
 from .codesnip_toolkit import CodesnipToolkit
 from .bash_tool import BashTool
 from .bash_remote_tool import BashRemoteToolkit
-<<<<<<< HEAD
-from .serper_toolkit import SerperToolkit
-=======
 from .python_execute_tool import PythonExecuteTool
 from .video_toolkit import VideoToolkit
 from .audio_toolkit import AudioToolkit
->>>>>>> 39b80a95
 
 
 TOOLKIT_MAP = {
@@ -29,11 +25,7 @@
     "codesnip": CodesnipToolkit,
     "bash": BashTool,
     "bash_remote": BashRemoteToolkit,
-<<<<<<< HEAD
-    "serper": SerperToolkit,
-=======
     "python_execute": PythonExecuteTool,
     "video": VideoToolkit,
     "audio": AudioToolkit,
->>>>>>> 39b80a95
 }