import argparse

from utu.ui.webui_agents import WebUIAgents
from utu.utils.env import EnvUtils

<<<<<<< HEAD
DEFAULT_CONFIG = "examples/base.yaml"
DEFAULT_IP = EnvUtils.get_env("UTU_WEBUI_IP", "127.0.0.1")
DEFAULT_PORT = EnvUtils.get_env("UTU_WEBUI_PORT", "8848")
DEFAULT_AUTOLOAD = EnvUtils.get_env("UTU_WEBUI_AUTOLOAD", "false") == "true"
=======
DEFAULT_CONFIG = "base.yaml"
>>>>>>> 8a27a332

if __name__ == "__main__":
    parser = argparse.ArgumentParser()
    parser.add_argument("--config", type=str, default=DEFAULT_CONFIG)
    parser.add_argument("--ip", type=str, default=DEFAULT_IP)
    parser.add_argument("--port", type=int, default=DEFAULT_PORT)
    parser.add_argument("--autoload", type=bool, default=DEFAULT_AUTOLOAD)
    args = parser.parse_args()

    webui = WebUIAgents(default_config=args.config)
    print(f"Server started at http://{args.ip}:{args.port}/")
    webui.launch(ip=args.ip, port=args.port, autoload=args.autoload)<|MERGE_RESOLUTION|>--- conflicted
+++ resolved
@@ -3,14 +3,10 @@
 from utu.ui.webui_agents import WebUIAgents
 from utu.utils.env import EnvUtils
 
-<<<<<<< HEAD
-DEFAULT_CONFIG = "examples/base.yaml"
+DEFAULT_CONFIG = "base.yaml"
 DEFAULT_IP = EnvUtils.get_env("UTU_WEBUI_IP", "127.0.0.1")
 DEFAULT_PORT = EnvUtils.get_env("UTU_WEBUI_PORT", "8848")
 DEFAULT_AUTOLOAD = EnvUtils.get_env("UTU_WEBUI_AUTOLOAD", "false") == "true"
-=======
-DEFAULT_CONFIG = "base.yaml"
->>>>>>> 8a27a332
 
 if __name__ == "__main__":
     parser = argparse.ArgumentParser()
