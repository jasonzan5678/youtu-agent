--- conflicted
+++ resolved
@@ -1,20 +1,13 @@
 import asyncio
 import logging
-<<<<<<< HEAD
-=======
 
 import agents as ag
 import gradio as gr
 
 from utu.agents import SimpleAgent
 from utu.config import ConfigLoader
->>>>>>> c95c4e60
-
-import agents as ag
-import gradio as gr
-
-from utu.agents import SimpleAgent
-from utu.config import ConfigLoader
+
+logging.basicConfig(level=logging.INFO)
 
 
 @ag.function_tool
@@ -235,7 +228,4 @@
     cancel_button.click(cancel_response, inputs=[], outputs=[])
     user_input.submit(respond, inputs=[user_input, chatbot], outputs=[chatbot])
 
-if __name__ == '__main__':
-    logging.basicConfig(level=logging.INFO)
-    logging.info("Starting Gradio demo...")
-    demo.launch(share=False)+demo.launch(share=False)